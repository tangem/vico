--- conflicted
+++ resolved
@@ -172,16 +172,10 @@
 
         var prevEntry: ChartEntry? = null
         var lastEntry: ChartEntry? = null
-
-<<<<<<< HEAD
+      
+        val chartMinY = this@LineChart.minY.orZero
         val boundsStart = bounds.getStart(isLtr = context.isLtr)
         val boundsEnd = boundsStart + context.layoutDirectionMultiplier * bounds.width()
-=======
-        val chartMinY = this@LineChart.minY.orZero
-
-        val boundsStart = bounds.left
-        val boundsEnd = bounds.left + bounds.width()
->>>>>>> 2586ce5c
 
         val heightMultiplier = bounds.height() / (drawMaxY - chartMinY)
 

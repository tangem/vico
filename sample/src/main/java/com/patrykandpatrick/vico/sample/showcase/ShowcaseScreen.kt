--- conflicted
+++ resolved
@@ -47,10 +47,7 @@
 import com.patrykandpatrick.vico.sample.showcase.charts.Chart7
 import com.patrykandpatrick.vico.sample.showcase.charts.Chart8
 import com.patrykandpatrick.vico.sample.showcase.charts.Chart9
-<<<<<<< HEAD
 import com.patrykandpatrick.vico.sample.showcase.charts.PieChart1
-=======
->>>>>>> a9adfdbd
 import com.patrykandpatrick.vico.sample.utils.plus
 
 @Composable
@@ -92,23 +89,11 @@
     }
 }
 
-<<<<<<< HEAD
-private fun LazyListScope.chartItems(uiSystem: UISystem, viewModel: ShowcaseViewModel) {
-    cardItem { PieChart1(uiSystem, viewModel.pieChartEntryModelProducer) }
-    cardItem { Chart9(uiSystem, viewModel.candlestickChartEntryModelProducer) }
-    cardItem { Chart1(uiSystem, viewModel.customStepChartEntryModelProducer) }
-    cardItem { Chart2(uiSystem, viewModel.chartEntryModelProducer) }
-    cardItem { Chart3(uiSystem, viewModel.chartEntryModelProducer) }
-    cardItem { Chart4(uiSystem, viewModel.composedChartEntryModelProducer) }
-    cardItem { Chart5(uiSystem, viewModel.multiDataSetChartEntryModelProducer) }
-    cardItem { Chart6(uiSystem, viewModel.multiDataSetChartEntryModelProducer) }
-    cardItem { Chart7(uiSystem, viewModel.multiDataSetChartEntryModelProducer) }
-    cardItem { Chart8(uiSystem, viewModel.composedChartEntryModelProducer) }
-=======
 private fun LazyListScope.chartItems(
     uiSystem: UISystem,
     viewModel: ShowcaseViewModel,
 ) {
+    cardItem { PieChart1(uiSystem, viewModel.pieChartEntryModelProducer) }
     cardItem { Chart1(uiSystem, viewModel.modelProducer1) }
     cardItem { Chart2(uiSystem, viewModel.modelProducer2) }
     cardItem { Chart3(uiSystem, viewModel.modelProducer1) }
@@ -118,7 +103,6 @@
     cardItem { Chart7(uiSystem, viewModel.modelProducer5) }
     cardItem { Chart8(uiSystem, viewModel.modelProducer3) }
     cardItem { Chart9(uiSystem, viewModel.modelProducer6) }
->>>>>>> a9adfdbd
 }
 
 private fun LazyListScope.cardItem(content: @Composable () -> Unit) {

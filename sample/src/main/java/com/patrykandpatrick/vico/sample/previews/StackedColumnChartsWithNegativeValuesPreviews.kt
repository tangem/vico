/*
 * Copyright 2023 by Patryk Goworowski and Patrick Michalik.
 *
 * Licensed under the Apache License, Version 2.0 (the "License");
 * you may not use this file except in compliance with the License.
 * You may obtain a copy of the License at
 *
 *     http://www.apache.org/licenses/LICENSE-2.0
 *
 * Unless required by applicable law or agreed to in writing, software
 * distributed under the License is distributed on an "AS IS" BASIS,
 * WITHOUT WARRANTIES OR CONDITIONS OF ANY KIND, either express or implied.
 * See the License for the specific language governing permissions and
 * limitations under the License.
 */

package com.patrykandpatrick.vico.sample.previews

import androidx.compose.foundation.layout.height
import androidx.compose.material.Surface
import androidx.compose.runtime.Composable
import androidx.compose.runtime.remember
import androidx.compose.ui.Modifier
import androidx.compose.ui.graphics.Color
import androidx.compose.ui.tooling.preview.Preview
import androidx.compose.ui.unit.dp
<<<<<<< HEAD
import com.patrykandpatrick.vico.compose.axis.horizontal.bottomAxis
import com.patrykandpatrick.vico.compose.axis.vertical.startAxis
import com.patrykandpatrick.vico.compose.chart.CartesianChartHost
import com.patrykandpatrick.vico.compose.chart.column.columnChart
=======
import com.patrykandpatrick.vico.compose.axis.horizontal.rememberBottomAxis
import com.patrykandpatrick.vico.compose.axis.vertical.rememberStartAxis
import com.patrykandpatrick.vico.compose.chart.CartesianChartHost
import com.patrykandpatrick.vico.compose.chart.layer.rememberColumnCartesianLayer
import com.patrykandpatrick.vico.compose.chart.rememberCartesianChart
>>>>>>> a9adfdbd
import com.patrykandpatrick.vico.compose.component.lineComponent
import com.patrykandpatrick.vico.core.axis.AxisItemPlacer
import com.patrykandpatrick.vico.core.chart.layer.ColumnCartesianLayer
import com.patrykandpatrick.vico.core.chart.values.AxisValueOverrider
import com.patrykandpatrick.vico.core.component.shape.LineComponent
import com.patrykandpatrick.vico.core.component.text.textComponent
import com.patrykandpatrick.vico.core.model.CartesianChartModel
import com.patrykandpatrick.vico.core.model.ColumnCartesianLayerModel
import com.patrykandpatrick.vico.sample.showcase.rememberMarker

private val model =
    CartesianChartModel(
        ColumnCartesianLayerModel.build {
            series(2, -1, -4, 2, 1, -5, -2, -3)
            series(3, -2, 2, -1, 2, -3, -4, -1)
            series(1, -2, 2, 1, -1, 4, 4, -2)
        },
    )

private val columns: List<LineComponent>
    @Composable
    get() =
        listOf(
            lineComponent(color = Color(0xFF494949), thickness = 8.dp),
            lineComponent(color = Color(0xFF7C7A7A), thickness = 8.dp),
            lineComponent(color = Color(0xFFFF5D73), thickness = 8.dp),
        )

@Preview
@Composable
public fun StackedColumnChartWithNegativeValues() {
    val marker = rememberMarker()
    Surface {
        CartesianChartHost(
            modifier = Modifier.height(250.dp),
            chart =
                rememberCartesianChart(
                    rememberColumnCartesianLayer(columns = columns, mergeMode = ColumnCartesianLayer.MergeMode.Stacked),
                    persistentMarkers = mapOf(2f to marker, 3f to marker),
                ),
            model = model,
            startAxis = rememberStartAxis(itemPlacer = remember { AxisItemPlacer.Vertical.default(maxItemCount = 8) }),
            bottomAxis = rememberBottomAxis(),
        )
    }
}

@Preview
@Composable
public fun StackedColumnChartWithNegativeValuesAndDataLabels() {
    Surface {
        CartesianChartHost(
<<<<<<< HEAD
            chart = columnChart(
                columns = columns,
                dataLabel = textComponent(),
                mergeMode = Stack,
            ),
=======
            chart =
                rememberCartesianChart(
                    rememberColumnCartesianLayer(
                        columns = columns,
                        dataLabel = textComponent(),
                        mergeMode = ColumnCartesianLayer.MergeMode.Stacked,
                    ),
                ),
>>>>>>> a9adfdbd
            model = model,
            startAxis = rememberStartAxis(itemPlacer = remember { AxisItemPlacer.Vertical.default(maxItemCount = 8) }),
            bottomAxis = rememberBottomAxis(),
        )
    }
}

@Preview
@Composable
public fun StackedColumnChartWithNegativeValuesAndAxisValuesOverridden() {
    Surface {
        CartesianChartHost(
<<<<<<< HEAD
            chart = columnChart(
                columns = columns,
                axisValuesOverrider = AxisValuesOverrider.fixed(
                    minY = 1f,
                    maxY = 4f,
=======
            chart =
                rememberCartesianChart(
                    rememberColumnCartesianLayer(
                        columns = columns,
                        axisValueOverrider = AxisValueOverrider.fixed(minY = 1f, maxY = 4f),
                        mergeMode = ColumnCartesianLayer.MergeMode.Stacked,
                    ),
>>>>>>> a9adfdbd
                ),
            model = model,
            startAxis = rememberStartAxis(itemPlacer = remember { AxisItemPlacer.Vertical.default(maxItemCount = 4) }),
            bottomAxis = rememberBottomAxis(),
        )
    }
}

@Preview
@Composable
public fun StackedColumnChartWithNegativeValuesAndAxisValuesOverridden2() {
    Surface {
        CartesianChartHost(
<<<<<<< HEAD
            chart = columnChart(
                columns = columns,
                axisValuesOverrider = AxisValuesOverrider.fixed(
                    minY = -2f,
                    maxY = 0f,
=======
            chart =
                rememberCartesianChart(
                    rememberColumnCartesianLayer(
                        columns = columns,
                        axisValueOverrider = AxisValueOverrider.fixed(minY = -2f, maxY = 0f),
                        mergeMode = ColumnCartesianLayer.MergeMode.Stacked,
                    ),
>>>>>>> a9adfdbd
                ),
            model = model,
            startAxis = rememberStartAxis(itemPlacer = remember { AxisItemPlacer.Vertical.default(maxItemCount = 3) }),
            bottomAxis = rememberBottomAxis(),
        )
    }
}<|MERGE_RESOLUTION|>--- conflicted
+++ resolved
@@ -24,18 +24,11 @@
 import androidx.compose.ui.graphics.Color
 import androidx.compose.ui.tooling.preview.Preview
 import androidx.compose.ui.unit.dp
-<<<<<<< HEAD
-import com.patrykandpatrick.vico.compose.axis.horizontal.bottomAxis
-import com.patrykandpatrick.vico.compose.axis.vertical.startAxis
-import com.patrykandpatrick.vico.compose.chart.CartesianChartHost
-import com.patrykandpatrick.vico.compose.chart.column.columnChart
-=======
 import com.patrykandpatrick.vico.compose.axis.horizontal.rememberBottomAxis
 import com.patrykandpatrick.vico.compose.axis.vertical.rememberStartAxis
 import com.patrykandpatrick.vico.compose.chart.CartesianChartHost
 import com.patrykandpatrick.vico.compose.chart.layer.rememberColumnCartesianLayer
 import com.patrykandpatrick.vico.compose.chart.rememberCartesianChart
->>>>>>> a9adfdbd
 import com.patrykandpatrick.vico.compose.component.lineComponent
 import com.patrykandpatrick.vico.core.axis.AxisItemPlacer
 import com.patrykandpatrick.vico.core.chart.layer.ColumnCartesianLayer
@@ -88,13 +81,6 @@
 public fun StackedColumnChartWithNegativeValuesAndDataLabels() {
     Surface {
         CartesianChartHost(
-<<<<<<< HEAD
-            chart = columnChart(
-                columns = columns,
-                dataLabel = textComponent(),
-                mergeMode = Stack,
-            ),
-=======
             chart =
                 rememberCartesianChart(
                     rememberColumnCartesianLayer(
@@ -103,7 +89,6 @@
                         mergeMode = ColumnCartesianLayer.MergeMode.Stacked,
                     ),
                 ),
->>>>>>> a9adfdbd
             model = model,
             startAxis = rememberStartAxis(itemPlacer = remember { AxisItemPlacer.Vertical.default(maxItemCount = 8) }),
             bottomAxis = rememberBottomAxis(),
@@ -116,13 +101,6 @@
 public fun StackedColumnChartWithNegativeValuesAndAxisValuesOverridden() {
     Surface {
         CartesianChartHost(
-<<<<<<< HEAD
-            chart = columnChart(
-                columns = columns,
-                axisValuesOverrider = AxisValuesOverrider.fixed(
-                    minY = 1f,
-                    maxY = 4f,
-=======
             chart =
                 rememberCartesianChart(
                     rememberColumnCartesianLayer(
@@ -130,7 +108,6 @@
                         axisValueOverrider = AxisValueOverrider.fixed(minY = 1f, maxY = 4f),
                         mergeMode = ColumnCartesianLayer.MergeMode.Stacked,
                     ),
->>>>>>> a9adfdbd
                 ),
             model = model,
             startAxis = rememberStartAxis(itemPlacer = remember { AxisItemPlacer.Vertical.default(maxItemCount = 4) }),
@@ -144,13 +121,6 @@
 public fun StackedColumnChartWithNegativeValuesAndAxisValuesOverridden2() {
     Surface {
         CartesianChartHost(
-<<<<<<< HEAD
-            chart = columnChart(
-                columns = columns,
-                axisValuesOverrider = AxisValuesOverrider.fixed(
-                    minY = -2f,
-                    maxY = 0f,
-=======
             chart =
                 rememberCartesianChart(
                     rememberColumnCartesianLayer(
@@ -158,7 +128,6 @@
                         axisValueOverrider = AxisValueOverrider.fixed(minY = -2f, maxY = 0f),
                         mergeMode = ColumnCartesianLayer.MergeMode.Stacked,
                     ),
->>>>>>> a9adfdbd
                 ),
             model = model,
             startAxis = rememberStartAxis(itemPlacer = remember { AxisItemPlacer.Vertical.default(maxItemCount = 3) }),

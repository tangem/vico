--- conflicted
+++ resolved
@@ -67,11 +67,7 @@
  * Converts this [androidx.compose.ui.graphics.Shape] to an instance of
  * [com.patrykandpatrick.vico.core.component.shape.Shape].
  */
-<<<<<<< HEAD
-public fun androidx.compose.ui.graphics.Shape.chartShape(): Shape =
-=======
-public fun ComposeShape.toVicoShape(): Shape =
->>>>>>> 6538c2fa
+public fun androidx.compose.ui.graphics.Shape.toVicoShape(): Shape =
     object : Shape {
         private val radii by lazy { FloatArray(RADII_ARRAY_SIZE) }
         private val matrix: Matrix by lazy { Matrix() }
@@ -136,7 +132,7 @@
             imports = arrayOf("com.patrykandpatrick.vico.compose.component.shape.toVicoShape"),
         ),
 )
-public fun ComposeShape.chartShape(): Shape = toVicoShape()
+public fun androidx.compose.ui.graphics.Shape.chartShape(): Shape = toVicoShape()
 
 /**
  * Converts this [CorneredShape] to an instance of [androidx.compose.ui.graphics.Shape].

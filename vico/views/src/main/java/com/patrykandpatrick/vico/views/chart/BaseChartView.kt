--- conflicted
+++ resolved
@@ -26,24 +26,8 @@
 import androidx.interpolator.view.animation.FastOutSlowInInterpolator
 import com.patrykandpatrick.vico.core.Animation
 import com.patrykandpatrick.vico.core.DefaultDimens
-<<<<<<< HEAD
-import com.patrykandpatrick.vico.core.axis.AxisManager
-import com.patrykandpatrick.vico.core.axis.AxisPosition
-import com.patrykandpatrick.vico.core.axis.AxisRenderer
-import com.patrykandpatrick.vico.core.chart.Chart
-import com.patrykandpatrick.vico.core.chart.draw.chartDrawContext
-import com.patrykandpatrick.vico.core.chart.draw.drawMarker
-import com.patrykandpatrick.vico.core.chart.draw.getMaxScrollDistance
-import com.patrykandpatrick.vico.core.chart.edges.FadingEdges
-import com.patrykandpatrick.vico.core.chart.layout.HorizontalLayout
-import com.patrykandpatrick.vico.core.chart.scale.AutoScaleUp
-import com.patrykandpatrick.vico.core.component.shape.ShapeComponent
-import com.patrykandpatrick.vico.core.context.MeasureContext
-=======
->>>>>>> 22600980
 import com.patrykandpatrick.vico.core.context.MutableMeasureContext
 import com.patrykandpatrick.vico.core.entry.ChartModelProducer
-import com.patrykandpatrick.vico.core.entry.EntryModel
 import com.patrykandpatrick.vico.core.extension.set
 import com.patrykandpatrick.vico.views.extension.density
 import com.patrykandpatrick.vico.views.extension.dpInt
@@ -53,38 +37,10 @@
 import com.patrykandpatrick.vico.views.extension.measureDimension
 import com.patrykandpatrick.vico.views.extension.specSize
 import com.patrykandpatrick.vico.views.extension.verticalPadding
-<<<<<<< HEAD
-import com.patrykandpatrick.vico.views.gestures.ChartScaleGestureListener
-import com.patrykandpatrick.vico.views.gestures.MotionEventHandler
-import com.patrykandpatrick.vico.views.gestures.movedXDistance
-import com.patrykandpatrick.vico.views.gestures.movedYDistance
-import com.patrykandpatrick.vico.views.scroll.ChartScrollSpec
-import com.patrykandpatrick.vico.views.scroll.copy
-import com.patrykandpatrick.vico.views.theme.ThemeHandler
-import kotlin.properties.Delegates.observable
-import kotlin.properties.ReadWriteProperty
-=======
->>>>>>> 22600980
 
 /**
  * The base for [View]s that display a chart. Subclasses define a [Model] implementation they can handle.
  */
-<<<<<<< HEAD
-public abstract class BaseChartView<Model : EntryModel<*>> internal constructor(
-    context: Context,
-    attrs: AttributeSet? = null,
-    defStyleAttr: Int = 0,
-    chartType: ThemeHandler.ChartType? = null,
-) : View(context, attrs, defStyleAttr), ScrollListenerHost {
-
-    public constructor(
-        context: Context,
-        attrs: AttributeSet? = null,
-        defStyleAttr: Int = 0,
-    ) : this(context, attrs, defStyleAttr, null)
-
-    private val contentBounds = RectF()
-=======
 public abstract class BaseChartView<Model> internal constructor(
     context: Context,
     attrs: AttributeSet? = null,
@@ -92,7 +48,6 @@
 ) : View(context, attrs, defStyleAttr) {
 
     protected val contentBounds: RectF = RectF()
->>>>>>> 22600980
 
     protected val measureContext: MutableMeasureContext = MutableMeasureContext(
         canvasBounds = contentBounds,
@@ -110,81 +65,11 @@
             addUpdateListener { progressModelOnAnimationProgress(it.animatedFraction) }
         }
 
-<<<<<<< HEAD
-    private val scrollValueAnimator: ValueAnimator =
-        ValueAnimator.ofFloat(Animation.range.start, Animation.range.endInclusive).apply {
-            duration = Animation.ANIMATED_SCROLL_DURATION.toLong()
-            interpolator = FastOutSlowInInterpolator()
-        }
-
-    private var markerTouchPoint: Point? = null
-
-    private var wasMarkerVisible: Boolean = false
-
-    private var scrollDirectionResolved = false
-
-    private var lastMarkerEntryModels = emptyList<Marker.EntryModel>()
-
-    internal val themeHandler: ThemeHandler = ThemeHandler(context, attrs, chartType)
-
-    /**
-     * The [AxisRenderer] for the start axis.
-     */
-    public var startAxis: AxisRenderer<AxisPosition.Vertical.Start>? by axisManager::startAxis
-
-    /**
-     * The [AxisRenderer] for the top axis.
-     */
-    public var topAxis: AxisRenderer<AxisPosition.Horizontal.Top>? by axisManager::topAxis
-
-    /**
-     * The [AxisRenderer] for the end axis.
-     */
-    public var endAxis: AxisRenderer<AxisPosition.Vertical.End>? by axisManager::endAxis
-
-    /**
-     * The [AxisRenderer] for the bottom axis.
-     */
-    public var bottomAxis: AxisRenderer<AxisPosition.Horizontal.Bottom>? by axisManager::bottomAxis
-
-    /**
-     * Houses scrolling-related settings.
-     */
-    public var chartScrollSpec: ChartScrollSpec<Model> by invalidatingObservable(ChartScrollSpec()) { newValue ->
-        measureContext.isHorizontalScrollEnabled = newValue.isScrollEnabled
-    }
-
-    /**
-     * Defines how the chart’s content is positioned horizontally.
-     */
-    public var horizontalLayout: HorizontalLayout by invalidatingObservable(themeHandler.horizontalLayout) { newValue ->
-        measureContext.horizontalLayout = newValue
-    }
-
-    /**
-     * Overrides the _x_ step (the difference between the _x_ values of neighboring major entries). If this is null, the
-     * default _x_ step ([ChartEntryModel.xGcd]) is used.
-     */
-    public var getXStep: ((Model) -> Float)? by invalidatingObservable(null)
-
-    /**
-     * Whether the chart can be scrolled horizontally.
-     */
-    @Deprecated(
-        message = "`isHorizontalScrollEnabled` is deprecated. Use `chartScrollSpec` instead.",
-        level = DeprecationLevel.ERROR,
-    )
-    public var isHorizontalScrollEnabled: Boolean
-        get() = chartScrollSpec.isScrollEnabled
-        set(value) {
-            chartScrollSpec = chartScrollSpec.copy(isScrollEnabled = value)
-=======
     protected open val updateListener: () -> Unit = {
         if (model != null || runInitialAnimation) {
             handler.post(animator::start)
         } else {
             progressModelOnAnimationProgress(progress = Animation.range.endInclusive)
->>>>>>> 22600980
         }
     }
 
@@ -236,186 +121,9 @@
     }
 
     /**
-<<<<<<< HEAD
-     * The [Marker] for this chart.
-     */
-    public var marker: Marker? = null
-
-    /**
-     * Allows for listening to [marker] visibility changes.
-     */
-    public var markerVisibilityChangeListener: MarkerVisibilityChangeListener? = null
-
-    /**
-     * The legend for this chart.
-     */
-    public var legend: Legend? = null
-
-    /**
-     * The color of elevation overlays, which are applied to [ShapeComponent]s that cast shadows.
-     */
-    public var elevationOverlayColor: Int = context.defaultColors.elevationOverlayColor.toInt()
-
-    /**
-     * Applies a horizontal fade to the edges of the chart area for scrollable charts.
-     */
-    public var fadingEdges: FadingEdges? = null
-
-    /**
-     * Defines whether the content of a scrollable chart should be scaled up when the dimensions are such that, at a
-     * scale factor of 1, an empty space would be visible near the end edge of the chart.
-     */
-    public var autoScaleUp: AutoScaleUp = AutoScaleUp.Full
-
-    init {
-        startAxis = themeHandler.startAxis
-        topAxis = themeHandler.topAxis
-        endAxis = themeHandler.endAxis
-        bottomAxis = themeHandler.bottomAxis
-        chartScrollSpec = chartScrollSpec.copy(isScrollEnabled = themeHandler.isHorizontalScrollEnabled)
-        isZoomEnabled = themeHandler.isChartZoomEnabled
-    }
-
-    /**
-     * Sets the [Model] for this [BaseChartView]’s [Chart] instance ([chart]).
-     */
-    public fun setModel(model: Model) {
-        val oldModel = this.model
-        this.model = model
-        tryInvalidate(chart = chart, model = model)
-        if (ViewCompat.isAttachedToWindow(this) && oldModel?.id != model.id && isInEditMode.not()) {
-            handler.post {
-                chartScrollSpec.performAutoScroll(
-                    model = model,
-                    oldModel = oldModel,
-                    scrollHandler = scrollHandler,
-                )
-            }
-        }
-    }
-
-    protected fun tryInvalidate(chart: Chart<Model>?, model: Model?) {
-        if (chart != null && model != null) {
-            measureContext.chartValuesManager.resetChartValues()
-            chart.updateChartValues(measureContext.chartValuesManager, model, getXStep?.invoke(model))
-
-            if (ViewCompat.isAttachedToWindow(this)) {
-                invalidate()
-            }
-        }
-    }
-
-    protected inline fun <T> invalidatingObservable(
-        initialValue: T,
-        crossinline onChange: (T) -> Unit = {},
-    ): ReadWriteProperty<Any?, T> {
-        onChange(initialValue)
-        return observable(initialValue) { _, _, newValue ->
-            tryInvalidate(chart, model)
-            onChange(newValue)
-        }
-    }
-
-    override fun onTouchEvent(event: MotionEvent): Boolean {
-        val scaleHandled = if (isZoomEnabled && event.pointerCount > 1 && chartScrollSpec.isScrollEnabled) {
-            scaleGestureDetector.onTouchEvent(event)
-        } else {
-            false
-        }
-        val touchHandled = motionEventHandler.handleMotionEvent(event)
-
-        if (scrollDirectionResolved.not() && event.historySize > 0) {
-            scrollDirectionResolved = true
-            parent.requestDisallowInterceptTouchEvent(
-                event.movedXDistance > event.movedYDistance || event.pointerCount > 1,
-            )
-        } else if (event.actionMasked == MotionEvent.ACTION_UP || event.actionMasked == MotionEvent.ACTION_CANCEL) {
-            scrollDirectionResolved = false
-        }
-
-        return touchHandled || scaleHandled
-    }
-
-    private fun handleZoom(focusX: Float, zoomChange: Float) {
-        val chart = chart ?: return
-        val newZoom = measureContext.chartScale * zoomChange
-        if (newZoom !in DEF_MIN_ZOOM..DEF_MAX_ZOOM) return
-        val transformationAxisX = scrollHandler.value + focusX - chart.bounds.left
-        val zoomedTransformationAxisX = transformationAxisX * zoomChange
-        measureContext.chartScale = newZoom
-        scrollHandler.value += zoomedTransformationAxisX - transformationAxisX
-        handleTouchEvent(null)
-        invalidate()
-    }
-
-    private fun handleTouchEvent(point: Point?) {
-        markerTouchPoint = point
-    }
-
-    override fun dispatchDraw(canvas: Canvas): Unit = withChartAndModel { chart, model ->
-        val chartBounds = updateBounds(measureContext, chart, model)
-
-        if (chartBounds.isEmpty) return@withChartAndModel
-
-        motionEventHandler.isHorizontalScrollEnabled = chartScrollSpec.isScrollEnabled
-        if (scroller.computeScrollOffset()) {
-            scrollHandler.handleScroll(scroller.currX.toFloat())
-            ViewCompat.postInvalidateOnAnimation(this)
-        }
-
-        val horizontalDimensions = chart.getHorizontalDimensions(measureContext, model)
-
-        scrollHandler.maxValue = measureContext.getMaxScrollDistance(
-            chartWidth = chart.bounds.width(),
-            horizontalDimensions = horizontalDimensions,
-        )
-
-        scrollHandler.handleInitialScroll(initialScroll = chartScrollSpec.initialScroll)
-
-        val chartDrawContext = chartDrawContext(
-            canvas = canvas,
-            elevationOverlayColor = elevationOverlayColor,
-            measureContext = measureContext,
-            markerTouchPoint = markerTouchPoint,
-            horizontalDimensions = horizontalDimensions,
-            chartBounds = chart.bounds,
-            horizontalScroll = scrollHandler.value,
-            autoScaleUp = autoScaleUp,
-        )
-
-        val count = if (fadingEdges != null) chartDrawContext.saveLayer() else -1
-
-        axisManager.drawBehindChart(chartDrawContext)
-        chart.drawScrollableContent(chartDrawContext, model)
-
-        fadingEdges?.apply {
-            applyFadingEdges(chartDrawContext, chart.bounds)
-            chartDrawContext.restoreCanvasToCount(count)
-        }
-
-        axisManager.drawAboveChart(chartDrawContext)
-        chart.drawNonScrollableContent(chartDrawContext, model)
-        legend?.draw(chartDrawContext)
-
-        marker?.also { marker ->
-            chartDrawContext.drawMarker(
-                marker = marker,
-                markerTouchPoint = markerTouchPoint,
-                chart = chart,
-                markerVisibilityChangeListener = markerVisibilityChangeListener,
-                wasMarkerVisible = wasMarkerVisible,
-                setWasMarkerVisible = { wasMarkerVisible = it },
-                lastMarkerEntryModels = lastMarkerEntryModels,
-                onMarkerEntryModelsChange = { lastMarkerEntryModels = it },
-            )
-        }
-        measureContext.clearExtras()
-    }
-=======
      * Sets the [Model] for this [BaseChartView]’s chart.
      */
     public abstract fun setModel(model: Model)
->>>>>>> 22600980
 
     private fun progressModelOnAnimationProgress(progress: Float) {
         entryProducer?.progressModel(this, progress)
@@ -444,31 +152,6 @@
         )
     }
 
-<<<<<<< HEAD
-    private fun updateBounds(
-        context: MeasureContext,
-        chart: Chart<Model>,
-        model: Model,
-    ): RectF {
-        measureContext.clearExtras()
-        return virtualLayout.setBounds(
-            context = measureContext,
-            contentBounds = contentBounds,
-            chart = chart,
-            legend = legend,
-            horizontalDimensions = chart.getHorizontalDimensions(context = context, model = model),
-            marker,
-        )
-    }
-
-    private inline fun withChartAndModel(block: (chart: Chart<Model>, model: Model) -> Unit) {
-        val chart = chart ?: return
-        val model = model ?: return
-        block(chart, model)
-    }
-
-=======
->>>>>>> 22600980
     /**
      * Sets the duration (in milliseconds) of difference animations.
      */

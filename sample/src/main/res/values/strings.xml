<?xml version="1.0" encoding="utf-8"?><!--
  ~ Copyright 2023 by Patryk Goworowski and Patrick Michalik.
  ~
  ~ Licensed under the Apache License, Version 2.0 (the "License");
  ~ you may not use this file except in compliance with the License.
  ~ You may obtain a copy of the License at
  ~
  ~     http://www.apache.org/licenses/LICENSE-2.0
  ~
  ~ Unless required by applicable law or agreed to in writing, software
  ~ distributed under the License is distributed on an "AS IS" BASIS,
  ~ WITHOUT WARRANTIES OR CONDITIONS OF ANY KIND, either express or implied.
  ~ See the License for the specific language governing permissions and
  ~ limitations under the License.
  -->

<resources>
    <string name="app_name">Vico</string>
    <string name="compose">Compose</string>
    <string name="views">Views</string>
<<<<<<< HEAD
    <string name="swipe_hint">Swipe here</string>
    <string name="x_of_y">%1$d of %2$d</string>
    <string name="chart_1_description">Persistent marker, customized guidelines, custom x-axis step</string>
    <string name="chart_2_description">Customized columns, percentages, custom tick position, threshold line</string>
    <string name="chart_3_description">Start-aligned line, axis titles, y-axis labels on inside, adaptive y-axis values</string>
    <string name="chart_4_description">Customized columns and line, axes at top and end</string>
    <string name="chart_5_description">Customized columns, rotated axis labels</string>
    <string name="chart_6_description">Customized columns, threshold line for range, days of week along axis</string>
    <string name="chart_7_description">Customized y-axis labels, vertical legend</string>
    <string name="chart_8_description">Axes at start and end, independent charts and axes</string>
    <string name="chart_9_description">Candlestick chart</string>
=======
>>>>>>> 77160bbe
    <string name="data_set_x">Data set %d</string>
    <string name="x_axis">x-axis</string>
    <string name="y_axis">y-axis</string>
</resources><|MERGE_RESOLUTION|>--- conflicted
+++ resolved
@@ -18,20 +18,6 @@
     <string name="app_name">Vico</string>
     <string name="compose">Compose</string>
     <string name="views">Views</string>
-<<<<<<< HEAD
-    <string name="swipe_hint">Swipe here</string>
-    <string name="x_of_y">%1$d of %2$d</string>
-    <string name="chart_1_description">Persistent marker, customized guidelines, custom x-axis step</string>
-    <string name="chart_2_description">Customized columns, percentages, custom tick position, threshold line</string>
-    <string name="chart_3_description">Start-aligned line, axis titles, y-axis labels on inside, adaptive y-axis values</string>
-    <string name="chart_4_description">Customized columns and line, axes at top and end</string>
-    <string name="chart_5_description">Customized columns, rotated axis labels</string>
-    <string name="chart_6_description">Customized columns, threshold line for range, days of week along axis</string>
-    <string name="chart_7_description">Customized y-axis labels, vertical legend</string>
-    <string name="chart_8_description">Axes at start and end, independent charts and axes</string>
-    <string name="chart_9_description">Candlestick chart</string>
-=======
->>>>>>> 77160bbe
     <string name="data_set_x">Data set %d</string>
     <string name="x_axis">x-axis</string>
     <string name="y_axis">y-axis</string>

/*
 * Copyright 2023 by Patryk Goworowski and Patrick Michalik.
 *
 * Licensed under the Apache License, Version 2.0 (the "License");
 * you may not use this file except in compliance with the License.
 * You may obtain a copy of the License at
 *
 *     http://www.apache.org/licenses/LICENSE-2.0
 *
 * Unless required by applicable law or agreed to in writing, software
 * distributed under the License is distributed on an "AS IS" BASIS,
 * WITHOUT WARRANTIES OR CONDITIONS OF ANY KIND, either express or implied.
 * See the License for the specific language governing permissions and
 * limitations under the License.
 */

package com.patrykandpatrick.vico.core.marker

import android.graphics.RectF
import com.patrykandpatrick.vico.core.chart.CartesianChart
import com.patrykandpatrick.vico.core.chart.insets.ChartInsetter
<<<<<<< HEAD
import com.patrykandpatrick.vico.core.chart.values.ChartValuesProvider
import com.patrykandpatrick.vico.core.context.CartesianDrawContext
import com.patrykandpatrick.vico.core.entry.ChartEntry
import com.patrykandpatrick.vico.core.model.Point
=======
import com.patrykandpatrick.vico.core.chart.values.ChartValues
import com.patrykandpatrick.vico.core.context.DrawContext
import com.patrykandpatrick.vico.core.extension.updateList
import com.patrykandpatrick.vico.core.model.CartesianLayerModel
import com.patrykandpatrick.vico.core.util.Point
>>>>>>> a9adfdbd

/**
 * Highlights points on a chart and displays their corresponding values in a bubble.
 */
public interface Marker : ChartInsetter {
    /**
     * Draws the marker.
     * @param context the [CartesianDrawContext] used to draw the marker.
     * @param bounds the bounds in which the marker is drawn.
     * @param markedEntries a list of [EntryModel]s representing the entries to which the marker refers.
     * @param chartValues the [CartesianChart]’s [ChartValues].
     */
    public fun draw(
        context: CartesianDrawContext,
        bounds: RectF,
        markedEntries: List<EntryModel>,
<<<<<<< HEAD
    ): Unit = Unit

    /**
     * Draws the marker.
     * @param context the [CartesianDrawContext] used to draw the marker.
     * @param bounds the bounds in which the marker is drawn.
     * @param markedEntries a list of [EntryModel]s representing the entries to which the marker refers.
     * @param chartValuesProvider the [Chart]’s [ChartValuesProvider].
     */
    @Suppress("DEPRECATION")
    public fun draw(
        context: CartesianDrawContext,
        bounds: RectF,
        markedEntries: List<EntryModel>,
        chartValuesProvider: ChartValuesProvider,
    ) {
        draw(context, bounds, markedEntries)
    }
=======
        chartValues: ChartValues,
    )
>>>>>>> a9adfdbd

    /**
     * Contains information on a single chart entry to which a chart marker refers.
     * @param location the coordinates of the indicator.
     * @param entry the [CartesianLayerModel.Entry].
     * @param color the color associated with the [CartesianLayerModel.Entry].
     * @param index the index of the [CartesianLayerModel.Entry] in its series.
     */
    public data class EntryModel(
        public val location: Point,
        public val entry: CartesianLayerModel.Entry,
        public val color: Int,
        public val index: Int,
    )
}

internal fun HashMap<Float, MutableList<Marker.EntryModel>>.put(
    x: Float,
    y: Float,
    entry: CartesianLayerModel.Entry,
    color: Int,
    index: Int,
) {
    updateList(x) { add(Marker.EntryModel(Point(x, y), entry, color, index)) }
}<|MERGE_RESOLUTION|>--- conflicted
+++ resolved
@@ -19,18 +19,12 @@
 import android.graphics.RectF
 import com.patrykandpatrick.vico.core.chart.CartesianChart
 import com.patrykandpatrick.vico.core.chart.insets.ChartInsetter
-<<<<<<< HEAD
 import com.patrykandpatrick.vico.core.chart.values.ChartValuesProvider
+import com.patrykandpatrick.vico.core.chart.values.ChartValues
 import com.patrykandpatrick.vico.core.context.CartesianDrawContext
-import com.patrykandpatrick.vico.core.entry.ChartEntry
-import com.patrykandpatrick.vico.core.model.Point
-=======
-import com.patrykandpatrick.vico.core.chart.values.ChartValues
-import com.patrykandpatrick.vico.core.context.DrawContext
 import com.patrykandpatrick.vico.core.extension.updateList
 import com.patrykandpatrick.vico.core.model.CartesianLayerModel
 import com.patrykandpatrick.vico.core.util.Point
->>>>>>> a9adfdbd
 
 /**
  * Highlights points on a chart and displays their corresponding values in a bubble.
@@ -47,29 +41,8 @@
         context: CartesianDrawContext,
         bounds: RectF,
         markedEntries: List<EntryModel>,
-<<<<<<< HEAD
-    ): Unit = Unit
-
-    /**
-     * Draws the marker.
-     * @param context the [CartesianDrawContext] used to draw the marker.
-     * @param bounds the bounds in which the marker is drawn.
-     * @param markedEntries a list of [EntryModel]s representing the entries to which the marker refers.
-     * @param chartValuesProvider the [Chart]’s [ChartValuesProvider].
-     */
-    @Suppress("DEPRECATION")
-    public fun draw(
-        context: CartesianDrawContext,
-        bounds: RectF,
-        markedEntries: List<EntryModel>,
-        chartValuesProvider: ChartValuesProvider,
-    ) {
-        draw(context, bounds, markedEntries)
-    }
-=======
         chartValues: ChartValues,
     )
->>>>>>> a9adfdbd
 
     /**
      * Contains information on a single chart entry to which a chart marker refers.

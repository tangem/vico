/*
 * Copyright 2024 by Patryk Goworowski and Patrick Michalik.
 *
 * Licensed under the Apache License, Version 2.0 (the "License");
 * you may not use this file except in compliance with the License.
 * You may obtain a copy of the License at
 *
 *     http://www.apache.org/licenses/LICENSE-2.0
 *
 * Unless required by applicable law or agreed to in writing, software
 * distributed under the License is distributed on an "AS IS" BASIS,
 * WITHOUT WARRANTIES OR CONDITIONS OF ANY KIND, either express or implied.
 * See the License for the specific language governing permissions and
 * limitations under the License.
 */

package com.patrykandpatrick.vico.core.cartesian.axis

import com.patrykandpatrick.vico.core.cartesian.CartesianDrawContext
import com.patrykandpatrick.vico.core.cartesian.CartesianMeasureContext
import com.patrykandpatrick.vico.core.cartesian.HorizontalDimensions
import com.patrykandpatrick.vico.core.cartesian.HorizontalInsets
import com.patrykandpatrick.vico.core.cartesian.Insets
import com.patrykandpatrick.vico.core.cartesian.MutableHorizontalDimensions
import com.patrykandpatrick.vico.core.cartesian.axis.VerticalAxis.HorizontalLabelPosition.Inside
import com.patrykandpatrick.vico.core.cartesian.axis.VerticalAxis.HorizontalLabelPosition.Outside
import com.patrykandpatrick.vico.core.cartesian.axis.VerticalAxis.VerticalLabelPosition.Center
import com.patrykandpatrick.vico.core.common.HorizontalPosition
import com.patrykandpatrick.vico.core.common.VerticalPosition
import com.patrykandpatrick.vico.core.common.ceil
import com.patrykandpatrick.vico.core.common.component.TextComponent
import com.patrykandpatrick.vico.core.common.data.ExtraStore
import com.patrykandpatrick.vico.core.common.getEnd
import com.patrykandpatrick.vico.core.common.getStart
import com.patrykandpatrick.vico.core.common.half
import com.patrykandpatrick.vico.core.common.orZero
import com.patrykandpatrick.vico.core.common.translate

private const val TITLE_ABS_ROTATION_DEGREES = 90f

/**
 * An implementation of [Axis] used for vertical axes. This class extends [BaseAxis].
 *
 * @see Axis
 * @see BaseAxis
 */
public open class VerticalAxis<Position : AxisPosition.Vertical>(override val position: Position) :
  BaseAxis<Position>() {
  protected val areLabelsOutsideAtStartOrInsideAtEnd: Boolean
    get() =
      horizontalLabelPosition == Outside && position is AxisPosition.Vertical.Start ||
        horizontalLabelPosition == Inside && position is AxisPosition.Vertical.End

  protected val textHorizontalPosition: HorizontalPosition
    get() =
      if (areLabelsOutsideAtStartOrInsideAtEnd) HorizontalPosition.Start else HorizontalPosition.End

  protected val maxLabelWidthKey: ExtraStore.Key<Float> = ExtraStore.Key()

  /**
   * Determines for what _y_ values this [VerticalAxis] is to display labels, ticks, and guidelines.
   */
  public var itemPlacer: AxisItemPlacer.Vertical = AxisItemPlacer.Vertical.step()

  /** Defines the horizontal position of each axis label relative to the axis line. */
  public var horizontalLabelPosition: HorizontalLabelPosition = Outside

  /** Defines the vertical position of each axis label relative to its corresponding tick. */
  public var verticalLabelPosition: VerticalLabelPosition = Center

  override fun drawBehindChart(context: CartesianDrawContext): Unit =
    with(context) {
      var centerY: Float
      val yRange = chartValues.getYRange(position)
      val maxLabelHeight = getMaxLabelHeight()
      val lineValues =
        itemPlacer.getLineValues(this, bounds.height(), maxLabelHeight, position)
          ?: itemPlacer.getLabelValues(this, bounds.height(), maxLabelHeight, position)

      lineValues.forEach { lineValue ->
        centerY =
          bounds.bottom - bounds.height() * (lineValue - yRange.minY) / yRange.length +
            getLineCanvasYCorrection(guidelineThickness, lineValue)

        guideline
          ?.takeIf {
            isNotInRestrictedBounds(
              left = chartBounds.left,
              top = centerY - guidelineThickness.half,
              right = chartBounds.right,
              bottom = centerY + guidelineThickness.half,
            )
          }
          ?.drawHorizontal(
            context = context,
            left = chartBounds.left,
            right = chartBounds.right,
            centerY = centerY,
          )
      }
      val axisLineExtensionLength = if (itemPlacer.getShiftTopLines(this)) tickThickness else 0f
      axisLine?.drawVertical(
        context = context,
        top = bounds.top - axisLineExtensionLength,
        bottom = bounds.bottom + axisLineExtensionLength,
        centerX =
          if (position.isLeft(isLtr = isLtr)) {
            bounds.right - axisThickness.half
          } else {
            bounds.left + axisThickness.half
          },
      )
    }

  override fun drawAboveChart(context: CartesianDrawContext): Unit =
    with(context) {
      val label = label
      val labelValues =
        itemPlacer.getLabelValues(this, bounds.height(), getMaxLabelHeight(), position)
      val tickLeftX = getTickLeftX()
      val tickRightX = tickLeftX + axisThickness + tickLength
      val labelX = if (areLabelsOutsideAtStartOrInsideAtEnd == isLtr) tickLeftX else tickRightX
      var tickCenterY: Float
      val yRange = chartValues.getYRange(position)

      labelValues.forEach { labelValue ->
        tickCenterY =
          bounds.bottom - bounds.height() * (labelValue - yRange.minY) / yRange.length +
            getLineCanvasYCorrection(tickThickness, labelValue)

        tick?.drawHorizontal(
          context = context,
          left = tickLeftX,
          right = tickRightX,
          centerY = tickCenterY,
        )

        label ?: return@forEach
        drawLabel(
          context = this,
          label = label,
          labelText = valueFormatter.format(labelValue, chartValues, position),
          labelX = labelX,
          tickCenterY = tickCenterY,
        )
      }

      title?.let { title ->
        titleComponent?.drawText(
          context = this,
          text = title,
          textX =
            if (position.isStart) bounds.getStart(isLtr = isLtr) else bounds.getEnd(isLtr = isLtr),
          textY = bounds.centerY(),
          horizontalPosition =
            if (position.isStart) HorizontalPosition.End else HorizontalPosition.Start,
          verticalPosition = VerticalPosition.Center,
          rotationDegrees = TITLE_ABS_ROTATION_DEGREES * if (position.isStart) -1f else 1f,
          maxTextHeight = bounds.height().toInt(),
        )
      }
    }

  override fun updateHorizontalDimensions(
    context: CartesianMeasureContext,
    horizontalDimensions: MutableHorizontalDimensions,
  ): Unit = Unit

  protected open fun drawLabel(
    context: CartesianDrawContext,
    label: TextComponent,
    labelText: CharSequence,
    labelX: Float,
    tickCenterY: Float,
  ): Unit =
    with(context) {
      val textBounds =
        label.getTextBounds(this, labelText, rotationDegrees = labelRotationDegrees).apply {
          translate(x = labelX, y = tickCenterY - centerY())
        }

      if (
        horizontalLabelPosition == Outside ||
          isNotInRestrictedBounds(
            left = textBounds.left,
            top = textBounds.top,
            right = textBounds.right,
            bottom = textBounds.bottom,
          )
      ) {
        label.drawText(
          context = this,
          text = labelText,
          textX = labelX,
          textY = tickCenterY,
          horizontalPosition = textHorizontalPosition,
          verticalPosition = verticalLabelPosition.textPosition,
          rotationDegrees = labelRotationDegrees,
          maxTextWidth =
            (extraStore.getOrNull(maxLabelWidthKey) ?: (chartBounds.width().half - tickLength))
              .toInt(),
        )
      }
    }

  protected fun CartesianMeasureContext.getTickLeftX(): Float {
    val onLeft = position.isLeft(isLtr = isLtr)
    val base = if (onLeft) bounds.right else bounds.left
    return when {
      onLeft && horizontalLabelPosition == Outside -> base - axisThickness - tickLength
      onLeft && horizontalLabelPosition == Inside -> base - axisThickness
      horizontalLabelPosition == Outside -> base
      horizontalLabelPosition == Inside -> base - tickLength
      else -> error("Unexpected combination of axis position and label position")
    }
  }

  override fun getHorizontalInsets(
    context: CartesianMeasureContext,
    availableHeight: Float,
    outInsets: HorizontalInsets,
  ): Unit =
    with(context) {
      val desiredWidth = getDesiredWidth(this, availableHeight)

      outInsets.set(
        start = if (position.isStart) desiredWidth else 0f,
        end = if (position.isEnd) desiredWidth else 0f,
      )
    }

  override fun getInsets(
    context: CartesianMeasureContext,
    outInsets: Insets,
    horizontalDimensions: HorizontalDimensions,
  ): Unit =
    with(context) {
      val maxLabelHeight = getMaxLabelHeight()
      val maxLineThickness = maxOf(axisThickness, tickThickness)
      outInsets.set(
        top =
          itemPlacer.getTopVerticalAxisInset(
            context,
            verticalLabelPosition,
            maxLabelHeight,
            maxLineThickness,
          ),
        bottom =
          itemPlacer.getBottomVerticalAxisInset(
            context,
            verticalLabelPosition,
            maxLabelHeight,
            maxLineThickness,
          ),
      )
    }

  /**
   * Calculates the optimal width for this [VerticalAxis], accounting for the value of
   * [sizeConstraint].
   */
  protected open fun getDesiredWidth(context: CartesianMeasureContext, height: Float): Float =
    with(context) {
      when (val constraint = sizeConstraint) {
        is SizeConstraint.Auto -> {
          val titleComponentWidth =
            title
              ?.let { title ->
                titleComponent?.getWidth(
                  context = this,
                  text = title,
                  rotationDegrees = TITLE_ABS_ROTATION_DEGREES,
                  height = bounds.height().toInt(),
                )
              }
              .orZero
          val labelSpace =
            when (horizontalLabelPosition) {
<<<<<<< HEAD
              Outside ->
                getMaxLabelWidth(height).ceil.also { extraStore[maxLabelWidthKey] = it } +
                  tickLength
=======
              Outside -> {
                val maxLabelWidth = getMaxLabelWidth(height).ceil
                extraStore[maxLabelWidthKey] = maxLabelWidth
                maxLabelWidth + tickLength
              }
>>>>>>> ac443414
              Inside -> 0f
            }
          (labelSpace + titleComponentWidth + axisThickness).coerceIn(
            minimumValue = constraint.minSizeDp.pixels,
            maximumValue = constraint.maxSizeDp.pixels,
          )
        }
        is SizeConstraint.Exact -> constraint.sizeDp.pixels
        is SizeConstraint.Fraction -> canvasBounds.width() * constraint.fraction
        is SizeConstraint.TextWidth ->
          label
            ?.getWidth(
              context = this,
              text = constraint.text,
              rotationDegrees = labelRotationDegrees,
            )
            .orZero + tickLength + axisThickness.half
      }
    }

  protected fun CartesianMeasureContext.getMaxLabelHeight(): Float =
    label
      ?.let { label ->
        itemPlacer.getHeightMeasurementLabelValues(this, position).maxOfOrNull { value ->
          label.getHeight(
            context = this,
            text = valueFormatter.format(value, chartValues, position),
            rotationDegrees = labelRotationDegrees,
          )
        }
      }
      .orZero

  protected fun CartesianMeasureContext.getMaxLabelWidth(axisHeight: Float): Float =
    label
      ?.let { label ->
        itemPlacer
          .getWidthMeasurementLabelValues(this, axisHeight, getMaxLabelHeight(), position)
          .maxOfOrNull { value ->
            label.getWidth(
              context = this,
              text = valueFormatter.format(value, chartValues, position),
              rotationDegrees = labelRotationDegrees,
            )
          }
      }
      .orZero

  protected fun CartesianDrawContext.getLineCanvasYCorrection(thickness: Float, y: Float): Float =
    if (y == chartValues.getYRange(position).maxY && itemPlacer.getShiftTopLines(this)) {
      -thickness.half
    } else {
      thickness.half
    }

  /**
   * Defines the horizontal position of each of a vertical axis’s labels relative to the axis line.
   */
  public enum class HorizontalLabelPosition {
    Outside,
    Inside,
  }

  /**
   * Defines the vertical position of each of a horizontal axis’s labels relative to the label’s
   * corresponding tick.
   *
   * @param textPosition the label position.
   * @see VerticalPosition
   */
  public enum class VerticalLabelPosition(public val textPosition: VerticalPosition) {
    Center(VerticalPosition.Center),
    Top(VerticalPosition.Top),
    Bottom(VerticalPosition.Bottom),
  }

  /** Creates [VerticalAxis] instances. It’s recommended to use this via [VerticalAxis.build]. */
  public class Builder<Position : AxisPosition.Vertical>(
    builder: BaseAxis.Builder<Position>? = null
  ) : BaseAxis.Builder<Position>(builder) {
    /**
     * Determines for what _y_ values this [VerticalAxis] is to display labels, ticks, and
     * guidelines.
     */
    public var itemPlacer: AxisItemPlacer.Vertical = AxisItemPlacer.Vertical.step()

    /** Defines the horizontal position of each axis label relative to the axis line. */
    public var horizontalLabelPosition: HorizontalLabelPosition = Outside

    /** Defines the vertical position of each axis label relative to its corresponding tick. */
    public var verticalLabelPosition: VerticalLabelPosition = Center

    /** Creates a [VerticalAxis] instance with the properties from this [Builder]. */
    @Suppress("UNCHECKED_CAST")
    public inline fun <reified T : Position> build(): VerticalAxis<T> {
      val position =
        when (T::class.java) {
          AxisPosition.Vertical.Start::class.java -> AxisPosition.Vertical.Start
          AxisPosition.Vertical.End::class.java -> AxisPosition.Vertical.End
          else ->
            throw IllegalStateException("Got unknown AxisPosition class ${T::class.java.name}")
        }
          as Position
      return setTo(VerticalAxis(position)).also { axis ->
        axis.itemPlacer = itemPlacer
        axis.horizontalLabelPosition = horizontalLabelPosition
        axis.verticalLabelPosition = verticalLabelPosition
      } as VerticalAxis<T>
    }
  }

  /** Houses a [VerticalAxis] factory function. */
  public companion object {
    /** Creates a [VerticalAxis] via [Builder]. */
    public inline fun <reified P : AxisPosition.Vertical> build(
      block: Builder<P>.() -> Unit = {}
    ): VerticalAxis<P> = Builder<P>().apply(block).build()
  }
}<|MERGE_RESOLUTION|>--- conflicted
+++ resolved
@@ -276,17 +276,11 @@
               .orZero
           val labelSpace =
             when (horizontalLabelPosition) {
-<<<<<<< HEAD
-              Outside ->
-                getMaxLabelWidth(height).ceil.also { extraStore[maxLabelWidthKey] = it } +
-                  tickLength
-=======
               Outside -> {
                 val maxLabelWidth = getMaxLabelWidth(height).ceil
                 extraStore[maxLabelWidthKey] = maxLabelWidth
                 maxLabelWidth + tickLength
               }
->>>>>>> ac443414
               Inside -> 0f
             }
           (labelSpace + titleComponentWidth + axisThickness).coerceIn(

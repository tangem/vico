--- conflicted
+++ resolved
@@ -23,13 +23,8 @@
 import androidx.compose.ui.unit.dp
 import androidx.compose.ui.viewinterop.AndroidViewBinding
 import com.patrykandpatrick.vico.R
-<<<<<<< HEAD
-import com.patrykandpatrick.vico.compose.axis.horizontal.bottomAxis
-import com.patrykandpatrick.vico.compose.axis.vertical.startAxis
-=======
 import com.patrykandpatrick.vico.compose.axis.horizontal.rememberBottomAxis
 import com.patrykandpatrick.vico.compose.axis.vertical.rememberStartAxis
->>>>>>> a9adfdbd
 import com.patrykandpatrick.vico.compose.chart.CartesianChartHost
 import com.patrykandpatrick.vico.compose.chart.edges.rememberFadingEdges
 import com.patrykandpatrick.vico.compose.chart.layer.rememberLineCartesianLayer
@@ -66,19 +61,6 @@
 private fun ComposeChart3(modelProducer: CartesianChartModelProducer) {
     ProvideChartStyle(rememberChartStyle(chartColors)) {
         CartesianChartHost(
-<<<<<<< HEAD
-            chart = lineChart(axisValuesOverrider = axisValueOverrider),
-            chartModelProducer = chartEntryModelProducer,
-            startAxis = startAxis(
-                guideline = null,
-                horizontalLabelPosition = VerticalAxis.HorizontalLabelPosition.Inside,
-                titleComponent = textComponent(
-                    color = Color.Black,
-                    background = shapeComponent(Shapes.pillShape, color1),
-                    padding = axisTitlePadding,
-                    margins = startAxisTitleMargins,
-                    typeface = Typeface.MONOSPACE,
-=======
             chart = rememberCartesianChart(rememberLineCartesianLayer(axisValueOverrider = axisValueOverrider)),
             modelProducer = modelProducer,
             startAxis =
@@ -94,7 +76,6 @@
                             typeface = Typeface.MONOSPACE,
                         ),
                     title = stringResource(R.string.y_axis),
->>>>>>> a9adfdbd
                 ),
             bottomAxis =
                 rememberBottomAxis(

/*
<<<<<<< HEAD
 * Copyright 2023 by Patryk Goworowski and Patrick Michalik.
=======
 * Copyright 2024 by Patryk Goworowski and Patrick Michalik.
>>>>>>> 37e6cc4c
 *
 * Licensed under the Apache License, Version 2.0 (the "License");
 * you may not use this file except in compliance with the License.
 * You may obtain a copy of the License at
 *
 *     http://www.apache.org/licenses/LICENSE-2.0
 *
 * Unless required by applicable law or agreed to in writing, software
 * distributed under the License is distributed on an "AS IS" BASIS,
 * WITHOUT WARRANTIES OR CONDITIONS OF ANY KIND, either express or implied.
 * See the License for the specific language governing permissions and
 * limitations under the License.
 */

package com.patrykandpatrick.vico.core.extension

import android.os.Build
import android.text.Spannable
import android.text.SpannableStringBuilder
import com.patrykandpatrick.vico.core.constants.ELLIPSIS

internal fun SpannableStringBuilder.appendCompat(
    text: CharSequence,
    what: Any,
    flags: Int,
): SpannableStringBuilder =
    if (Build.VERSION.SDK_INT >= Build.VERSION_CODES.LOLLIPOP) {
        append(text, what, flags)
    } else {
        append(text, 0, text.length)
        setSpan(what, length - text.length, length, flags)
        this
    }

internal fun <T> Iterable<T>.transformToSpannable(
    separator: CharSequence = ", ",
    prefix: CharSequence = "",
    postfix: CharSequence = "",
    limit: Int = -1,
    truncated: CharSequence = ELLIPSIS,
    transform: SpannableStringBuilder.(T) -> Unit,
): Spannable {
    val buffer = SpannableStringBuilder()
    buffer.append(prefix)
    var count = 0
    for (element in this) {
        if (++count > 1) buffer.append(separator)
        if (limit < 0 || count <= limit) buffer.transform(element) else break
    }
    if (limit in 0..<count) buffer.append(truncated)
    buffer.append(postfix)
    return buffer
}<|MERGE_RESOLUTION|>--- conflicted
+++ resolved
@@ -1,9 +1,5 @@
 /*
-<<<<<<< HEAD
- * Copyright 2023 by Patryk Goworowski and Patrick Michalik.
-=======
  * Copyright 2024 by Patryk Goworowski and Patrick Michalik.
->>>>>>> 37e6cc4c
  *
  * Licensed under the Apache License, Version 2.0 (the "License");
  * you may not use this file except in compliance with the License.

/*
 * Copyright 2023 by Patryk Goworowski and Patrick Michalik.
 *
 * Licensed under the Apache License, Version 2.0 (the "License");
 * you may not use this file except in compliance with the License.
 * You may obtain a copy of the License at
 *
 *     http://www.apache.org/licenses/LICENSE-2.0
 *
 * Unless required by applicable law or agreed to in writing, software
 * distributed under the License is distributed on an "AS IS" BASIS,
 * WITHOUT WARRANTIES OR CONDITIONS OF ANY KIND, either express or implied.
 * See the License for the specific language governing permissions and
 * limitations under the License.
 */

package com.patrykandpatrick.vico.core.component.shape

import android.graphics.Color
import android.graphics.Paint
import android.graphics.Path
import android.graphics.Shader
import com.patrykandpatrick.vico.core.component.Component
import com.patrykandpatrick.vico.core.component.dimension.DefaultMargins
import com.patrykandpatrick.vico.core.component.dimension.Margins
import com.patrykandpatrick.vico.core.component.dimension.setMargins
import com.patrykandpatrick.vico.core.component.shape.shader.DynamicShader
import com.patrykandpatrick.vico.core.component.shape.shadow.PaintComponent
import com.patrykandpatrick.vico.core.context.DrawContext
import com.patrykandpatrick.vico.core.debug.DebugHelper
import com.patrykandpatrick.vico.core.dimensions.Dimensions
import com.patrykandpatrick.vico.core.dimensions.emptyDimensions
import com.patrykandpatrick.vico.core.extension.alpha
import com.patrykandpatrick.vico.core.extension.half
<<<<<<< HEAD
import com.patrykandpatrick.vico.core.extension.round
=======
import com.patrykandpatrick.vico.core.extension.withOpacity
>>>>>>> a9adfdbd
import kotlin.properties.Delegates

/**
 * [ShapeComponent] is a [Component] that draws a shape.
 *
 * @param shape the [Shape] that will be drawn.
 * @param color the color of the shape.
 * @param dynamicShader an optional [Shader] provider used as the shape’s background.
 * @param margins the [Component]’s margins.
 * @param strokeWidthDp the width of the shape’s stroke (in dp).
 * @param strokeColor the color of the stroke.
 */
public open class ShapeComponent(
    public val shape: Shape = Shapes.rectShape,
    color: Int = Color.BLACK,
    public val dynamicShader: DynamicShader? = null,
    margins: Dimensions = emptyDimensions(),
    public val strokeWidthDp: Float = 0f,
    strokeColor: Int = Color.TRANSPARENT,
<<<<<<< HEAD
) : PaintComponent<ShapeComponent>(), Component, Margins by DefaultMargins() {

=======
) : Component() {
>>>>>>> a9adfdbd
    private val paint: Paint = Paint(Paint.ANTI_ALIAS_FLAG)
    private val strokePaint: Paint = Paint(Paint.ANTI_ALIAS_FLAG)

    protected val path: Path = Path()

    /**
     * The color of the shape.
     */
    public var color: Int by Delegates.observable(color) { _, _, value -> paint.color = value }

    /**
     * The color of the stroke.
     */
    public var strokeColor: Int by Delegates.observable(strokeColor) { _, _, value -> strokePaint.color = value }

    init {
        paint.color = color

        with(strokePaint) {
            this.color = strokeColor
            style = Paint.Style.STROKE
        }

        setMargins(margins)
    }

    override fun draw(
        context: DrawContext,
        left: Float,
        top: Float,
        right: Float,
        bottom: Float,
<<<<<<< HEAD
    ): Unit = with(context) {
        if (left == right || top == bottom) return // Skip drawing shape that will be invisible.
        path.rewind()
        applyShader(context, left, top, right, bottom)
        val centerX = (left + right).half
        val centerY = (top + bottom).half
        componentShadow.maybeUpdateShadowLayer(context = this, paint = paint, backgroundColor = color)

        val strokeWidth = strokeWidthDp.pixels
        strokePaint.strokeWidth = strokeWidth

        fun drawShape(paint: Paint, isStroke: Boolean) {
            val strokeCompensation = if (isStroke) strokeWidth.half else 0f

            shape.drawShape(
                context = context,
                paint = paint,
                path = path,
                left = minOf(
                    left + margins.startDp.pixels + strokeWidth.half,
                    centerX - strokeCompensation,
                ).round,
                top = minOf(
                    top + margins.topDp.pixels + strokeWidth.half,
                    centerY - strokeCompensation,
                ).round,
                right = maxOf(
                    right - margins.endDp.pixels - strokeWidth.half,
                    centerX + strokeCompensation,
                ).round,
                bottom = maxOf(
                    bottom - margins.bottomDp.pixels - strokeWidth.half,
                    centerY + strokeCompensation,
                ).round,
            )
        }

        drawShape(paint = paint, isStroke = false)
        if (strokeWidth > 0f && strokeColor.alpha > 0) drawShape(paint = strokePaint, isStroke = true)

        DebugHelper.drawDebugBounds(
            context = context,
            left = left,
            top = top,
            right = right,
            bottom = bottom,
        )
    }

=======
        opacity: Float,
    ): Unit =
        with(context) {
            if (left == right || top == bottom) return // Skip drawing shape that will be invisible.
            path.rewind()
            applyShader(context, left, top, right, bottom)
            val centerX = (left + right).half
            val centerY = (top + bottom).half
            shadowProperties.maybeUpdateShadowLayer(context = this, paint = paint, backgroundColor = color)

            val strokeWidth = strokeWidthDp.pixels
            strokePaint.strokeWidth = strokeWidth

            fun drawShape(paint: Paint) {
                shape.drawShape(
                    context = context,
                    paint = paint,
                    path = path,
                    left = minOf(left + margins.startDp.pixels + strokeWidth.half, centerX),
                    top = minOf(top + margins.topDp.pixels + strokeWidth.half, centerY),
                    right = maxOf(right - margins.endDp.pixels - strokeWidth.half, centerX),
                    bottom = maxOf(bottom - margins.bottomDp.pixels - strokeWidth.half, centerY),
                )
            }

            paint.withOpacity(opacity, ::drawShape)
            if (strokeWidth > 0f && strokeColor.alpha > 0) strokePaint.withOpacity(opacity, ::drawShape)

            DebugHelper.drawDebugBounds(
                context = context,
                left = left,
                top = top,
                right = right,
                bottom = bottom,
            )
        }

>>>>>>> a9adfdbd
    protected fun applyShader(
        context: DrawContext,
        left: Float,
        top: Float,
        right: Float,
        bottom: Float,
    ) {
        dynamicShader
            ?.provideShader(context, left, top, right, bottom)
            ?.let { shader -> paint.shader = shader }
    }
<<<<<<< HEAD
=======

    /**
     * Applies a drop shadow.
     *
     * @param radius the blur radius.
     * @param dx the horizontal offset.
     * @param dy the vertical offset.
     * @param color the shadow color.
     * @param applyElevationOverlay whether to apply an elevation overlay to the shape.
     */
    public fun setShadow(
        radius: Float,
        dx: Float = 0f,
        dy: Float = 0f,
        color: Int = DEF_SHADOW_COLOR,
        applyElevationOverlay: Boolean = false,
    ): ShapeComponent =
        apply {
            shadowProperties.apply {
                this.radius = radius
                this.dx = dx
                this.dy = dy
                this.color = color
                this.applyElevationOverlay = applyElevationOverlay
            }
        }

    /**
     * Removes this [ShapeComponent]’s drop shadow.
     */
    public fun clearShadow(): ShapeComponent =
        apply {
            shadowProperties.apply {
                this.radius = 0f
                this.dx = 0f
                this.dy = 0f
                this.color = 0
            }
        }
>>>>>>> a9adfdbd
}<|MERGE_RESOLUTION|>--- conflicted
+++ resolved
@@ -32,11 +32,8 @@
 import com.patrykandpatrick.vico.core.dimensions.emptyDimensions
 import com.patrykandpatrick.vico.core.extension.alpha
 import com.patrykandpatrick.vico.core.extension.half
-<<<<<<< HEAD
 import com.patrykandpatrick.vico.core.extension.round
-=======
 import com.patrykandpatrick.vico.core.extension.withOpacity
->>>>>>> a9adfdbd
 import kotlin.properties.Delegates
 
 /**
@@ -56,12 +53,8 @@
     margins: Dimensions = emptyDimensions(),
     public val strokeWidthDp: Float = 0f,
     strokeColor: Int = Color.TRANSPARENT,
-<<<<<<< HEAD
 ) : PaintComponent<ShapeComponent>(), Component, Margins by DefaultMargins() {
 
-=======
-) : Component() {
->>>>>>> a9adfdbd
     private val paint: Paint = Paint(Paint.ANTI_ALIAS_FLAG)
     private val strokePaint: Paint = Paint(Paint.ANTI_ALIAS_FLAG)
 
@@ -94,17 +87,18 @@
         top: Float,
         right: Float,
         bottom: Float,
-<<<<<<< HEAD
-    ): Unit = with(context) {
-        if (left == right || top == bottom) return // Skip drawing shape that will be invisible.
-        path.rewind()
-        applyShader(context, left, top, right, bottom)
-        val centerX = (left + right).half
-        val centerY = (top + bottom).half
-        componentShadow.maybeUpdateShadowLayer(context = this, paint = paint, backgroundColor = color)
+        opacity: Float,
+    ): Unit =
+        with(context) {
+            if (left == right || top == bottom) return // Skip drawing shape that will be invisible.
+            path.rewind()
+            applyShader(context, left, top, right, bottom)
+            val centerX = (left + right).half
+            val centerY = (top + bottom).half
+            componentShadow.maybeUpdateShadowLayer(context = this, paint = paint, backgroundColor = color)
 
-        val strokeWidth = strokeWidthDp.pixels
-        strokePaint.strokeWidth = strokeWidth
+            val strokeWidth = strokeWidthDp.pixels
+            strokePaint.strokeWidth = strokeWidth
 
         fun drawShape(paint: Paint, isStroke: Boolean) {
             val strokeCompensation = if (isStroke) strokeWidth.half else 0f
@@ -132,46 +126,10 @@
             )
         }
 
-        drawShape(paint = paint, isStroke = false)
+        paint.withOpacity(opacity) { paint ->
+            drawShape(paint = paint, isStroke = false)
+        }
         if (strokeWidth > 0f && strokeColor.alpha > 0) drawShape(paint = strokePaint, isStroke = true)
-
-        DebugHelper.drawDebugBounds(
-            context = context,
-            left = left,
-            top = top,
-            right = right,
-            bottom = bottom,
-        )
-    }
-
-=======
-        opacity: Float,
-    ): Unit =
-        with(context) {
-            if (left == right || top == bottom) return // Skip drawing shape that will be invisible.
-            path.rewind()
-            applyShader(context, left, top, right, bottom)
-            val centerX = (left + right).half
-            val centerY = (top + bottom).half
-            shadowProperties.maybeUpdateShadowLayer(context = this, paint = paint, backgroundColor = color)
-
-            val strokeWidth = strokeWidthDp.pixels
-            strokePaint.strokeWidth = strokeWidth
-
-            fun drawShape(paint: Paint) {
-                shape.drawShape(
-                    context = context,
-                    paint = paint,
-                    path = path,
-                    left = minOf(left + margins.startDp.pixels + strokeWidth.half, centerX),
-                    top = minOf(top + margins.topDp.pixels + strokeWidth.half, centerY),
-                    right = maxOf(right - margins.endDp.pixels - strokeWidth.half, centerX),
-                    bottom = maxOf(bottom - margins.bottomDp.pixels - strokeWidth.half, centerY),
-                )
-            }
-
-            paint.withOpacity(opacity, ::drawShape)
-            if (strokeWidth > 0f && strokeColor.alpha > 0) strokePaint.withOpacity(opacity, ::drawShape)
 
             DebugHelper.drawDebugBounds(
                 context = context,
@@ -182,7 +140,6 @@
             )
         }
 
->>>>>>> a9adfdbd
     protected fun applyShader(
         context: DrawContext,
         left: Float,
@@ -194,46 +151,4 @@
             ?.provideShader(context, left, top, right, bottom)
             ?.let { shader -> paint.shader = shader }
     }
-<<<<<<< HEAD
-=======
-
-    /**
-     * Applies a drop shadow.
-     *
-     * @param radius the blur radius.
-     * @param dx the horizontal offset.
-     * @param dy the vertical offset.
-     * @param color the shadow color.
-     * @param applyElevationOverlay whether to apply an elevation overlay to the shape.
-     */
-    public fun setShadow(
-        radius: Float,
-        dx: Float = 0f,
-        dy: Float = 0f,
-        color: Int = DEF_SHADOW_COLOR,
-        applyElevationOverlay: Boolean = false,
-    ): ShapeComponent =
-        apply {
-            shadowProperties.apply {
-                this.radius = radius
-                this.dx = dx
-                this.dy = dy
-                this.color = color
-                this.applyElevationOverlay = applyElevationOverlay
-            }
-        }
-
-    /**
-     * Removes this [ShapeComponent]’s drop shadow.
-     */
-    public fun clearShadow(): ShapeComponent =
-        apply {
-            shadowProperties.apply {
-                this.radius = 0f
-                this.dx = 0f
-                this.dy = 0f
-                this.color = 0
-            }
-        }
->>>>>>> a9adfdbd
 }